module BdG
    export BdGModel, FindFilling, GetMu!, GetFilling!, GetGk!, GetGr!, SolveModel!, GetGap!, FreeEnergy

    using ..TightBindingToolkit.Useful: DistFunction, DeriDistFunction, BinarySearch, FFTArrayofMatrix
    using ..TightBindingToolkit.UCell: UnitCell
    using ..TightBindingToolkit.DesignUCell: ModifyIsotropicFields!
    using ..TightBindingToolkit.BZone:BZ, MomentumPhaseFFT
    using ..TightBindingToolkit.Hams:Hamiltonian, ModifyHamiltonianField!

    using LinearAlgebra, Tullio, TensorCast, Logging, Statistics

    import ..TightBindingToolkit.TBModel:FindFilling, GetMu!, GetFilling!, GetGk!, GetGr!, SolveModel!, GetGap!, FreeEnergy

@doc """
    `BdGModel` is a data type representing a general Tight Binding system with pairing.

    # Attributes
    - `uc_hop  ::  UnitCell`: the Unit cell of the lattice with the hoppings.
    - `uc_pair ::  UnitCell`: the Unit cell of the lattice with the pairings.
    - `bz      ::  BZ`: The discretized Brillouin Zone.
    - `Ham     ::  Hamiltonian`: the Hamiltonian at all momentum-points.
    - `T       ::  Float64`: the temperature of the system.
    - `filling ::  Float64`: The filling of the system.
    - `mu      ::  Float64`: The chemical potential of the system.
    - `stat    ::  Int64` : ±1 for bosons and fermions.
    - `gap     ::  Float64` : the energy gap of excitations at the given filling.
    - `Gk      ::  Array{Matrix{ComplexF64}}` : An Array (corresponding to the grid of k-points in `BZ`) of Greens functions.
    - `Fk      ::  Array{Matrix{ComplexF64}}` : An Array (corresponding to the grid of k-points in `BZ`) of anomalous Greens functions.

    Initialize this structure using
    ```julia
    BdGModel(uc_hop::UnitCell, uc_pair::UnitCell, bz::BZ, Ham::Hamiltonian ; T::Float64=1e-3, filling::Float64=-1.0, mu::Float64=0.0, stat::Int64=-1)
    ```
    You can either input a filling, or a chemical potential. The corresponding μ for a given filling, or filling for a given μ is automatically calculated.
"""
    mutable struct BdGModel
        uc_hop  ::  UnitCell
        uc_pair ::  UnitCell
        bz      ::  BZ
        Ham     ::  Hamiltonian
        """
        Thermodynamic properties
        """
        T       ::  Float64         ##### Temperature
        filling ::  Float64         ##### Filling fraction
        mu      ::  Float64         ##### Chemical potential
        gap     ::  Float64
        stat    ::  Int64           ##### +1 for Boson, -1 for Fermions
        """
        Correlations
        """
        Gk      ::  Array{Matrix{ComplexF64}}
        Fk      ::  Array{Matrix{ComplexF64}}
        Gr      ::  Array{Matrix{ComplexF64}}
        Fr      ::  Array{Matrix{ComplexF64}}

        BdGModel(uc_hop::UnitCell, uc_pair::UnitCell, bz::BZ, Ham::Hamiltonian ; T::Float64=1e-3, filling::Float64=-1.0, mu::Float64=0.0, stat::Int64=-1) = new{}(uc_hop, uc_pair, bz, Ham, T, filling, mu, -999.0, stat ,Array{Matrix{ComplexF64}}(undef, zeros(Int64, length(uc_hop.primitives))...), Array{Matrix{ComplexF64}}(undef, zeros(Int64, length(uc_hop.primitives))...), Array{Matrix{ComplexF64}}(undef, zeros(Int64, length(uc_hop.primitives))...),Array{Matrix{ComplexF64}}(undef, zeros(Int64, length(uc_hop.primitives))...))
        ##### Chosen the default value of filling to be -1 which is unphysical so that the code knows when filling has not been provided and has to be calculated from mu instead!
    end


@doc """
```julia
FindFilling(M::BdGModel) --> Float64
FindFilling(mu::Float64, M::BdGModel)
```
Find filling at given temperature and chemical potential that takes BdGModel object as argument instead of Hamiltonian, since for a BdG case, the filling depends on the wavefunctions also.
Because of this, if you want to calculate the filling at a different chemical potential, you have to modify the Hamiltonian, the UnitCells, rediagonalize, and recalculate eveyrthing.

"""
    function FindFilling(M::BdGModel) :: Float64
        @assert M.Ham.is_BdG==true "Use other format for pure hopping Hamiltonian"

        N       =   length(M.Ham.bands[begin])
        Eks     =   reshape(getindex.(M.Ham.bands, Ref(1:N÷2)), prod(M.bz.gridSize))
        U11s    =   reshape(getindex.(M.Ham.states, Ref(1:N÷2), Ref(1:N÷2)), prod(M.bz.gridSize))
        U21s    =   reshape(getindex.(M.Ham.states, Ref(N÷2 + 1: N), Ref(1:N÷2)), prod(M.bz.gridSize))
        U12s    =   reshape(getindex.(M.Ham.states, Ref(1:N÷2), Ref(N÷2 + 1: N)) , prod(M.bz.gridSize))
        U22s    =   reshape(getindex.(M.Ham.states, Ref(N÷2 + 1: N), Ref(N÷2 + 1: N)) , prod(M.bz.gridSize))

        nFs     =   DistFunction.(Eks; T=M.T, mu=0.0, stat=M.stat)

        @tullio filling := ((conj(U11s[k1][i, j]) * U11s[k1][i, j] * nFs[k1][j])
                          + (conj(U21s[k1][i, j]) * U21s[k1][i, j] * (1 - nFs[k1][j])))

        return real(filling) / (prod(M.bz.gridSize) * M.uc_hop.localDim * length(M.uc_hop.basis))
    end

    function FindFilling(mu::Float64, M::BdGModel) :: Float64
        ModifyHamiltonianField!(M.Ham, M.uc_hop, repeat([mu], outer=length(M.uc_hop.basis)))
        return FindFilling(M)
    end


"""
```julia
GetFilling!(M::BdGModel)
```
Function to get filling given a chemical potential!

"""
    function GetFilling!(M::BdGModel)
        M.filling   =   FindFilling(M.mu, M)
    end


"""
```julia
GetMu!(M::BdGModel ;  tol::Float64=0.001)
```
Function to get the correct chemical potential given a filling.
"""
    function GetMu!(M::BdGModel ;  guess::Float64 = 0.0, mu_tol::Float64 = 0.001, filling_tol::Float64 = 1e-6)
<<<<<<< HEAD
        M.mu    =   BinarySearch(M.filling, Tuple(2*collect(M.Ham.bandwidth)), FindFilling, (M,) ; initial = guess, x_tol = mu_tol, target_tol = filling_tol)
=======
        M.mu    =   BinarySearch(M.filling, (2*M.Ham.bandwidth[1], 2*M.Ham.bandwidth[2]), FindFilling, (M,) ; initial = guess, x_tol = mu_tol, target_tol = filling_tol)
>>>>>>> 744d7628
        @info "Found chemical potential μ = $(M.mu) for given filling = $(M.filling)."

    end


"""
```julia
GetGk!(M::BdGModel)
```
Finding the Greens functions, and anomalous greens functions in momentum space at some chemical potential.
"""
    function GetGk!(M::BdGModel)

        N       =   length(M.Ham.bands[begin])
        Eks     =   reshape(getindex.(M.Ham.bands, Ref(1:N÷2)) , prod(M.bz.gridSize))   ##### Only the negative energies from the bdG spectrum

        U11s    =   reshape(getindex.(M.Ham.states, Ref(1:N÷2), Ref(1:N÷2)) , prod(M.bz.gridSize))          ##### The 4 different quadrants in the Unitary relating the BdG quasiparticles and the nambu basis
        U21s    =   reshape(getindex.(M.Ham.states, Ref(N÷2 + 1: N), Ref(1:N÷2)) , prod(M.bz.gridSize))
        U12s    =   reshape(getindex.(M.Ham.states, Ref(1:N÷2), Ref(N÷2 + 1: N)) , prod(M.bz.gridSize))
        U22s    =   reshape(getindex.(M.Ham.states, Ref(N÷2 + 1: N), Ref(N÷2 + 1: N)) , prod(M.bz.gridSize))

        nFs     =   DistFunction.(Eks; T=M.T, mu=0.0, stat=M.stat)

        @reduce Gk[k1][i, j] |= sum(l) ((conj(U11s[k1][i, l]) * U11s[k1][j, l] * nFs[k1][l])
<<<<<<< HEAD
                                      + (conj(U12s[k1][i, l]) * U12s[k1][j, l] * (1 - nFs[k1][l])))
=======
                                      + (conj(U21s[k1][i, l]) * U21s[k1][j, l] * (1 - nFs[k1][l])))
>>>>>>> 744d7628

        @reduce Fk[k1][i, j] |= sum(l) ((conj(U11s[k1][i, l]) * U21s[k1][j, l] * nFs[k1][l])
                                      + (conj(U12s[k1][i, l]) * U22s[k1][j, l] * (1 - nFs[k1][l])))
        M.Gk    =   reshape(Gk, M.bz.gridSize...)
        M.Fk    =   reshape(Fk, M.bz.gridSize...)

    end


@doc """
```julia
GetGr!(M::BdGModel)
```
Finding the equal-time Greens functions and anomalous Greens function in real space of a `BdGModel`.

"""
    function GetGr!(M::BdGModel)

        phaseShift   =  MomentumPhaseFFT(M.bz, M.uc_hop)

        Gr           =  FFTArrayofMatrix(M.Gk)
        M.Gr         =  Gr .* phaseShift

        Fr           =  FFTArrayofMatrix(M.Fk)
        M.Fr         =  Fr .* phaseShift
    end


@doc """
```julia
SolveModel!(M::BdGModel)
```
one-step function to find all the attributes in  BdGModel after it has been initialized.
"""
    function SolveModel!(M::BdGModel ; mu_guess::Float64 = 2*M.Ham.bandwidth[1] + 2*M.filling * (M.Ham.bandwidth[2] - M.Ham.bandwidth[1]), get_correlations::Bool = true, get_gap::Bool = false, verbose::Bool = true, mu_tol::Float64 = 1e-3, filling_tol::Float64 = 1e-6)
        @assert M.Ham.is_BdG==true "Use other format for pure hopping Hamiltonian"
        # println(mu_guess)
        # println(M.Ham.bandwidth)
        if M.filling<0    ##### Must imply that filling was not provided by user and hence needs to be calculated from given mu
            GetFilling!(M)
        else
            GetMu!(M ; guess = mu_guess, mu_tol = mu_tol, filling_tol = filling_tol)
        end

        if get_gap

            energies    =   sort(reduce(vcat, M.Ham.bands))
            M.gap       =   energies[min(floor(Int64, length(energies)*0.5) + 1, length(energies))] - energies[floor(Int64, length(energies)*0.5)]
        end

        if get_correlations
            GetGk!(M)
            GetGr!(M)
        end

        if verbose
            @info "System Filled!"
        end
    end


@doc """
```julia
GetGap!(M::BdGModel)
```
Calculate the BdG gap of the system.
"""
    function GetGap!(M::BdGModel)
        energies    =   sort(reduce(vcat, M.Ham.bands))
        M.gap       =   energies[min(floor(Int64, length(energies)*0.5) + 1, length(energies))] - energies[floor(Int64, length(energies)*0.5)]

    end


@doc """
```julia
FreeEnergy(M::BdGModel; F0::Float64 = 0.0) --> Float64
```
Calculate the free energy of the given `BdGModel`.

"""
    function FreeEnergy(M::BdGModel ; F0::Float64 = 0.0) :: Float64

        Es      =   reduce(vcat, M.Ham.bands)
        F       =   log.(1 .+ exp.(-(Es .- M.mu) / (M.T)))
        F       =   -M.T * (sum(F) / length(F))

        return F - F0
    end


<<<<<<< HEAD
function entropy(M::BdGModel)
    Es      =   2*reduce(vcat, M.Ham.bands)
    ps = DistFunction(Es; T=M.T, mu=M.mu, stat=M.stat)
    S = -sum(ps .* log.(ps)) - sum((1 .- ps) .* log.(1 .- ps))

    return S/(2 * length(M.bz.ks))
end

end
=======
# function entropy(M::BdGModel)
#     Es      =   2*reduce(vcat, M.Ham.bands)
#     ps = DistFunction(Es; T=M.T, mu=M.mu, stat=M.stat)


#     return S


end

# end
>>>>>>> 744d7628
<|MERGE_RESOLUTION|>--- conflicted
+++ resolved
@@ -111,11 +111,7 @@
 Function to get the correct chemical potential given a filling.
 """
     function GetMu!(M::BdGModel ;  guess::Float64 = 0.0, mu_tol::Float64 = 0.001, filling_tol::Float64 = 1e-6)
-<<<<<<< HEAD
         M.mu    =   BinarySearch(M.filling, Tuple(2*collect(M.Ham.bandwidth)), FindFilling, (M,) ; initial = guess, x_tol = mu_tol, target_tol = filling_tol)
-=======
-        M.mu    =   BinarySearch(M.filling, (2*M.Ham.bandwidth[1], 2*M.Ham.bandwidth[2]), FindFilling, (M,) ; initial = guess, x_tol = mu_tol, target_tol = filling_tol)
->>>>>>> 744d7628
         @info "Found chemical potential μ = $(M.mu) for given filling = $(M.filling)."
 
     end
@@ -140,11 +136,7 @@
         nFs     =   DistFunction.(Eks; T=M.T, mu=0.0, stat=M.stat)
 
         @reduce Gk[k1][i, j] |= sum(l) ((conj(U11s[k1][i, l]) * U11s[k1][j, l] * nFs[k1][l])
-<<<<<<< HEAD
-                                      + (conj(U12s[k1][i, l]) * U12s[k1][j, l] * (1 - nFs[k1][l])))
-=======
                                       + (conj(U21s[k1][i, l]) * U21s[k1][j, l] * (1 - nFs[k1][l])))
->>>>>>> 744d7628
 
         @reduce Fk[k1][i, j] |= sum(l) ((conj(U11s[k1][i, l]) * U21s[k1][j, l] * nFs[k1][l])
                                       + (conj(U12s[k1][i, l]) * U22s[k1][j, l] * (1 - nFs[k1][l])))
@@ -236,7 +228,6 @@
     end
 
 
-<<<<<<< HEAD
 function entropy(M::BdGModel)
     Es      =   2*reduce(vcat, M.Ham.bands)
     ps = DistFunction(Es; T=M.T, mu=M.mu, stat=M.stat)
@@ -245,17 +236,4 @@
     return S/(2 * length(M.bz.ks))
 end
 
-end
-=======
-# function entropy(M::BdGModel)
-#     Es      =   2*reduce(vcat, M.Ham.bands)
-#     ps = DistFunction(Es; T=M.T, mu=M.mu, stat=M.stat)
-
-
-#     return S
-
-
-end
-
-# end
->>>>>>> 744d7628
+end