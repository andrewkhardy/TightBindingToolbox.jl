--- conflicted
+++ resolved
@@ -26,12 +26,8 @@
 SpinVec     =   SpinMats(1//2)
 
 const tIntra  =     1.0
-<<<<<<< HEAD
-const tInter  =     -0.1
-=======
 const tInter  =     -10.0
 const tInter  =     -1.5
->>>>>>> 1c7ca8e3
 
 tIntraParam     =   Param(tIntra, 2)
 AddAnisotropicBond!(tIntraParam, UC, 1, 2, [ 0, 0], SpinVec[4], firstNNdistance, "Intra hopping")
